--- conflicted
+++ resolved
@@ -46,13 +46,8 @@
 * Toggle windows between tiled / floating.
 * Smart floating (dialog windows will be floating by default).
 * Workspaces. ( `Mod4 + {1~9}`: switch; `Mod4 + Shift + {1~9}`: move application to... )
-<<<<<<< HEAD
-* Window border.
 * Configuration supported. ([example config](https://github.com/aesophor/Wmderland/blob/master/example/config))
-=======
-* Configuration system (not scriptable). ([example config](https://github.com/aesophor/Wmderland/blob/master/example/config))
 * Remembers the position and size of floating windows.
->>>>>>> e338fdb7
 * Compatible with Polybar's `xwindow` module.
 
 ## Todo List
