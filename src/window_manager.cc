--- conflicted
+++ resolved
@@ -382,15 +382,10 @@
   // so if this window has just been unmapped, but it was not unmapped
   // by the user, then we will remove them for user.
   Client* c = it->second;
-<<<<<<< HEAD
-  if (!c->has_unmap_req_from_user()) {
-    //KillClient(c->window());
-=======
   if (!c->has_unmap_req_from_wm()) {
     KillClient(c->window());
     XSync(dpy_, false); // make sure the event we just sent has been processed by server
     XDestroyWindow(dpy_, c->window()); // make sure the window is really destroyed
->>>>>>> 9c0dc872
   } else {
     c->set_mapped(false);
     c->set_has_unmap_req_from_wm(false);
@@ -697,14 +692,6 @@
     msg.xclient.format = 32;
     msg.xclient.data.l[0] = prop_->wm[atom::WM_DELETE];
     XSendEvent(dpy_, window, false, 0, &msg);
-<<<<<<< HEAD
-    // The following code is commented out since they cause buggy behavior
-    // I will look into this when I'm available.
-    //
-    //XSync(dpy_, false); // make sure the event we just sent has been processed by server
-    //XDestroyWindow(dpy_, window); // make sure the window is really destroyed
-=======
->>>>>>> 9c0dc872
   } else {
     XKillClient(dpy_, window);
   }
